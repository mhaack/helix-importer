/*
 * Copyright 2022 Adobe. All rights reserved.
 * This file is licensed to you under the Apache License, Version 2.0 (the "License");
 * you may not use this file except in compliance with the License. You may obtain a copy
 * of the License at http://www.apache.org/licenses/LICENSE-2.0
 *
 * Unless required by applicable law or agreed to in writing, software distributed under
 * the License is distributed on an "AS IS" BASIS, WITHOUT WARRANTIES OR REPRESENTATIONS
 * OF ANY KIND, either express or implied. See the License for the specific language
 * governing permissions and limitations under the License.
 */

/* eslint-disable max-classes-per-file, class-methods-use-this */

import path from 'path';
import fs from 'fs-extra';
import { strictEqual, ok, fail } from 'assert';
import { describe, it } from 'mocha';
import { Response } from 'node-fetch';
import { dirname } from 'dirname-filename-esm';

import { docx2md } from '@adobe/helix-docx2md';

import { JSDOM } from 'jsdom';

import { unified } from 'unified';
import remarkParse from 'remark-parse';
import remarkGridTable from '@adobe/remark-gridtables';
// eslint-disable-next-line no-unused-vars
import { inspect, inspectNoColor } from 'unist-util-inspect';
import PageImporter from '../../src/importer/PageImporter.js';
import PageImporterResource from '../../src/importer/PageImporterResource.js';
import MemoryHandler from '../../src/storage/MemoryHandler.js';

import MockMediaHandler from '../mocks/MockMediaHandler.js';
import NoopLogger from '../mocks/NoopLogger.js';

// eslint-disable-next-line no-underscore-dangle
const __dirname = dirname(import.meta);

const logger = new NoopLogger();

// test environment createDocumentFromString version using JSDOM
const createDocumentFromString = (html) => {
  const { document } = new JSDOM(html, { runScripts: undefined }).window;
  return document;
};

describe('PageImporter tests', () => {
  const storageHandler = new MemoryHandler(logger);
  const config = {
    storageHandler,
    logger,
  };

  it('import - do nothing', async () => {
    class TestImporter extends PageImporter {
      async fetch() {
        return new Response('test');
      }
    }

    const se = new TestImporter({
      createDocumentFromString,
      ...config,
    });
    const results = await se.import('someurl');

    strictEqual(results.length, 0, 'expect no result');
  });

  it('import - not providing createDocumentFromString should fail in the test enviroment only', async () => {
    class TestImporter extends PageImporter {
      async fetch() {
        return new Response('test');
      }
    }

    const se = new TestImporter(config);

    try {
      await se.import('someurl');
      fail('should have thrown an error: default createDocumentFromString works only in browser context');
    } catch (e) {
      ok(true);
    }
  });
});

describe('PageImporter tests - various options', () => {
  class Test extends PageImporter {
    async fetch() {
      return new Response('<html><body><h1>heading1</h1><p>paragraph</p><div class="useless"></div></body></html>');
    }

    async process(document, url) {
      const pir = new PageImporterResource('resource1', `${url}/somecomputedpath`, document.body, null, null);
      return [pir];
    }
  }

  it('import - basic', async () => {
    const storageHandler = new MemoryHandler(logger);
    const config = {
      storageHandler,
      logger,
      createDocumentFromString,
    };
    const se = new Test(config);
    const results = await se.import('/someurl');

    strictEqual(results.length, 1, 'expect no result');
    strictEqual(results[0].path, '/someurl/somecomputedpath/resource1', 'expect no result');

    ok(await storageHandler.exists('/someurl/somecomputedpath/resource1.md'), 'md has been stored');
    ok(await storageHandler.exists('/someurl/somecomputedpath/resource1.docx'), 'docx has been stored');

    const md = await storageHandler.get('/someurl/somecomputedpath/resource1.md');
    strictEqual(md, '# heading1\n\nparagraph\n', 'valid markdown created');

    const docx = await storageHandler.get('/someurl/somecomputedpath/resource1.docx');
    const test = await docx2md(docx, {
      mediaHandler: new MockMediaHandler(),
    });
    strictEqual(md, test, 'valid backward conversion');
  });

  it('import - can provide a custom styles.xml', async () => {
    const stylesXML = await fs.readFile(path.resolve(__dirname, 'fixtures', 'custom-styles.xml'), 'utf-8');
    const storageHandler = new MemoryHandler(logger);
    const config = {
      storageHandler,
      logger,
      mdast2Docx2Options: {
        stylesXML,
      },
      createDocumentFromString,
    };
    const se = new Test(config);
    const results = await se.import('/someurl');

    strictEqual(results.length, 1, 'expect no result');

    ok(await storageHandler.exists('/someurl/somecomputedpath/resource1.md'), 'md has been stored');
    ok(await storageHandler.exists('/someurl/somecomputedpath/resource1.docx'), 'docx has been stored');

    const md = await storageHandler.get('/someurl/somecomputedpath/resource1.md');
    strictEqual(md, '# heading1\n\nparagraph\n', 'valid markdown created');

    const docx = await storageHandler.get('/someurl/somecomputedpath/resource1.docx');
    const test = await docx2md(docx, {
      mediaHandler: new MockMediaHandler(),
    });
    strictEqual(md, test, 'valid backward conversion');
  });
});

describe('PageImporter tests - fixtures', () => {
  const featureTest = async (feature, assertFn) => {
    // eslint-disable-next-line no-param-reassign
    assertFn = assertFn || ((got, want) => strictEqual(got, want, 'imported md is expected one'));

    class Test extends PageImporter {
      async fetch() {
        const html = await fs.readFile(path.resolve(__dirname, 'fixtures', `${feature}.spec.html`), 'utf-8');
        return new Response(html);
      }

      async process(document) {
        const pir = new PageImporterResource(feature, '', document.documentElement, null, null);
        return [pir];
      }
    }

    const storageHandler = new MemoryHandler(logger);
    const config = {
      storageHandler,
      skipDocxConversion: true,
      logger,
      createDocumentFromString,
    };
    const se = new Test(config);
    const results = await se.import(`https://www.sample.com/${feature}`);

    strictEqual(results.length, 1, 'expect one result');

    const md = await storageHandler.get(results[0].md);
    const expectedMD = await fs.readFile(path.resolve(__dirname, 'fixtures', `${feature}.spec.md`), 'utf-8');
<<<<<<< HEAD
    assertFn(md.trim(), expectedMD.trim());
=======
    strictEqual(md.trim(), expectedMD.trim(), 'imported md is expected one');

    // parse md to verify mdast
    const mdast = unified()
      .use(remarkParse)
      .use(remarkGridTable)
      .use()
      .parse(md);

    // process.stdout.write(inspect(mdast, { showPositions: false }));
    // process.stdout.write('\n');

    if (await fs.pathExistsSync(path.resolve(__dirname, 'fixtures', `${feature}.spec.mdast`))) {
      const actualMdast = inspectNoColor(mdast, { showPositions: false });
      const expectedMdast = await fs.readFile(path.resolve(__dirname, 'fixtures', `${feature}.spec.mdast`), 'utf-8');
      strictEqual(actualMdast.trim(), expectedMdast.trim(), 'imported mdast is expected one');
    }
>>>>>>> c432883e
  };

  it('import - tables', async () => {
    await featureTest('table');
  });

  it('import - underlines', async () => {
    await featureTest('u');
  });

  it('import - links', async () => {
    await featureTest('link');
  });

  it('import - spans', async () => {
    await featureTest('span');
  });

  it('import - emphasises', async () => {
    await featureTest('em');
  });

  it('import - complex', async () => {
    await featureTest('complex');
  });

  it('import - spaces', async () => {
    await featureTest('space');
  });

  it('import - s', async () => {
    await featureTest('s');
  });

  it('import - sub and sup', async () => {
    await featureTest('subsup');
  });

<<<<<<< HEAD
  it('import - images', async () => {
    await featureTest('img', (got, want) => {
      if (got.indexOf(want) !== 0) {
        throw new Error('imported md is not expected one');
      }
    });
=======
  it('import - video', async () => {
    await featureTest('video');
>>>>>>> c432883e
  });
});<|MERGE_RESOLUTION|>--- conflicted
+++ resolved
@@ -186,9 +186,6 @@
 
     const md = await storageHandler.get(results[0].md);
     const expectedMD = await fs.readFile(path.resolve(__dirname, 'fixtures', `${feature}.spec.md`), 'utf-8');
-<<<<<<< HEAD
-    assertFn(md.trim(), expectedMD.trim());
-=======
     strictEqual(md.trim(), expectedMD.trim(), 'imported md is expected one');
 
     // parse md to verify mdast
@@ -206,7 +203,6 @@
       const expectedMdast = await fs.readFile(path.resolve(__dirname, 'fixtures', `${feature}.spec.mdast`), 'utf-8');
       strictEqual(actualMdast.trim(), expectedMdast.trim(), 'imported mdast is expected one');
     }
->>>>>>> c432883e
   };
 
   it('import - tables', async () => {
@@ -245,16 +241,14 @@
     await featureTest('subsup');
   });
 
-<<<<<<< HEAD
   it('import - images', async () => {
     await featureTest('img', (got, want) => {
       if (got.indexOf(want) !== 0) {
         throw new Error('imported md is not expected one');
       }
     });
-=======
+
   it('import - video', async () => {
     await featureTest('video');
->>>>>>> c432883e
   });
 });